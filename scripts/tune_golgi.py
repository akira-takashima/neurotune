#!/usr/bin/env python
"""
Evaluates objective functions on a grid of positions in parameter space
"""
import os.path
import argparse
import shutil
from nineline.cells.neuron import NineCellMetaClass, simulation_controller
from nineline.cells.build import BUILD_MODE_OPTIONS
from neurotune import Parameter
from neurotune.tuner import EvaluationException
# from neurotune.objective.multi import MultiObjective
from neurotune.objective.phase_plane import (PhasePlaneHistObjective, 
                                             ConvPhasePlaneHistObjective, 
                                             PhasePlanePointwiseObjective)
from neurotune.algorithm.inspyred import EDAAlgorithm

from neurotune.simulation.nineline import NineLineSimulation
try:
    from neurotune.tuner.mpi import MPITuner as Tuner
except ImportError:
    from neurotune.tuner import Tuner
import cPickle as pkl

parser = argparse.ArgumentParser(description=__doc__)
parser.add_argument('reference_9ml', type=str,
                       help="The path of the 9ml cell model to be used as a reference")
parser.add_argument('to_tune_9ml', type=str,
                       help="The path of the 9ml cell to tune") 
parser.add_argument('--build', type=str, default='lazy', 
                    help="Option to build the NMODL files before running (can be one of {})"
                         .format(BUILD_MODE_OPTIONS))
parser.add_argument('--disable_resampling', action='store_true', 
                    help="Disables the resampling of the traces before the histograms are calcualted")
parser.add_argument('--timestep', type=float, default=0.025, 
                    help="The timestep used for the simulation (default: %(default)s)")
parser.add_argument('--time', type=float, default=2000.0,
                       help="Recording time")
parser.add_argument('--output', type=str, default=os.path.join(os.environ['HOME'], 'tuned.pkl'),
                       help="The path to the output file where the grid will be written "
                            "(default: %(default)s)")
parser.add_argument('--objective', type=str, default='convolved',
                    help="Selects which objective function to use "
                         "('vanilla', 'convolved', 'pointwise')")
parser.add_argument('--parameter_set', type=str, default=['all-gmaxes', 3.0], nargs='+',
                    help="Select which parameter set to tune from a few descriptions")
parser.add_argument('--max_generations', type=int, default=100,
                    help="The number of generations (iterations) to run the algorithm for")
parser.add_argument('--population_size', type=int, default=100,
                    help="The number of genomes in a generation")
parser.add_argument('--plot', type=str, default=None, help="Plots the saved output")
 
#objective_names = ['Phase-plane original', 'Convolved phase-plane', 'Pointwise phase-plane']

def _get_objective(args):
    # Generate the reference trace from the original class
    cell = NineCellMetaClass(args.reference_9ml, build_mode=args.build)()
    cell.record('v')
    simulation_controller.run(simulation_time=args.time, timestep=args.timestep)
    reference_trace = cell.get_recording('v')
    obj_kwargs =  {}
    if args.disable_resampling:
        obj_kwargs['sample_to_bin_ratio'] = False
    if args.objective == 'vanilla':
        objective = PhasePlaneHistObjective(reference_trace, **obj_kwargs)
    elif args.objective == 'convolved':
        objective = ConvPhasePlaneHistObjective(reference_trace, **obj_kwargs)
    elif args.objective == 'pointwise':
        objective = PhasePlanePointwiseObjective(reference_trace, (20, -20), 100, **obj_kwargs)
    else:
        raise Exception("Unrecognised objective '{}' passed to '--objective' option"
                        .format(args.objective))
    return objective
        
def _get_parameters(args):
    # The parameters to be tuned by the tuner
    if args.parameter_set[0] == 'original':
        parameters = [Parameter('soma.Lkg.gbar', 'S/cm^2', 20.0, 40.0),
                      ] #1e-5, 3e-5)]
    elif args.parameter_set[0] == 'all-gmaxes':
        bound_range = float(args.parameter_set[1])
        if bound_range < 1:
            raise Exception("Bound range for 'all-gmaxes' parameter set must be greater than 1 "
                            "(found {}) as it is multiplicative")
        from nineml.extensions.biophysics import parse
        bio_model = next(parse(args.reference_9ml).itervalues())
        parameters = []
        for comp in bio_model.components.itervalues():
            if comp.type == 'ionic-current':
<<<<<<< HEAD
                gbar = float(comp.parameters['g'].value)
                lbound = gbar / bound_range
                ubound = gbar * bound_range
=======
                lbound = comp.value / bound_range
                ubound = comp.value * bound_range
>>>>>>> 9899040c
                parameters.append(Parameter('soma.{}.gbar'.format(comp.name), 'S/cm^2', lbound, ubound))
#                  
#         parameters = [Parameter('soma.KA.gbar', 'S/cm^2', 0.0008, 0.08),
#                       Parameter('soma.HCN2.gbar', 'S/cm^2', 8e-06, 0.0008),
#                       Parameter('soma.KCa.gbar', 'S/cm^2', 0.0003, 0.03),
#                       Parameter('soma.Lkg.gbar', 'S/cm^2', 2.1e-06, 0.00021),
#                       Parameter('soma.SK2.gbar', 'S/cm^2', 0.0038, 0.38),
#                       Parameter('soma.HCN1.gbar', 'S/cm^2', 5e-06, 0.0005),
#                       Parameter('soma.NaBase.gbar', 'S/cm^2', 0.0048, 0.48),
#                       Parameter('soma.KM.gbar', 'S/cm^2', 0.0001, 0.01),
#                       Parameter('soma.NaR.gbar', 'S/cm^2', 0.00017, 0.017),
#                       Parameter('soma.NaP.gbar', 'S/cm^2', 1.9e-05, 0.0019),
#                       Parameter('soma.KV.gbar', 'S/cm^2', 0.0032, 0.32),
#                       Parameter('soma.CaHVA.gbar', 'S/cm^2', 4.6e-05, 0.0046),
#                       Parameter('soma.CaLVA.gbar', 'S/cm^2', 2.5e-05, 0.0025)]
    else:
        raise Exception("Unrecognised name '{}' passed to '--parameter_set' option. Can be one of "
                        "('original', 'all-gmaxes').".format(args.parameter_set))
    return parameters
        
def _get_simulation(args, parameters=None, objective=None):
    simulation = NineLineSimulation(args.to_tune_9ml, build_mode=args.build)
    if parameters is not None:
        simulation._set_tuneable_parameters(parameters)
    if objective is not None:
        simulation.process_requests(objective.get_recording_requests())
    return simulation

def run(args):
        # Instantiate the tuner
    tuner = Tuner(_get_parameters(args),
                  _get_objective(args),
                  EDAAlgorithm(max_generations=args.max_generations, 
                               population_size=args.population_size),
                  _get_simulation(args))
    # Run the tuner
    try:
        pop, _ = tuner.tune()
    except EvaluationException as e:
        e.save(os.path.join(os.path.dirname(args.output), 'evaluation_exception.pkl'))
        raise
    # Save the file if the tuner is the master
    if tuner.is_master():
        print "Fittest candidate {}".format(pop)
        # Save the grid to file
        with open(args.output, 'w') as f:
            pkl.dump(pop, f)
         
def plot(args):
    from matplotlib import pyplot as plt
    with open(args.plot) as f:
        candidates = pkl.load(f) 
    parameters = _get_parameters(args)
    objective = _get_objective(args)
    simulation = _get_simulation(args, parameters=parameters, objective=objective)
    fittest_recording = simulation.run(candidates[-1].candidate)
    plt.plot(fittest_recording)
    plt.plot(objective.reference_traces[0])
    objective.plot_hist(fittest_recording, diff=True, show=False)
    plt.show()
    
def prepare_work_dir(work_dir, args):
    os.mkdir(os.path.join(work_dir, '9ml'))
    copied_reference = os.path.join(work_dir, '9ml', os.path.basename(args.reference_9ml))
    shutil.copy(args.reference_9ml, copied_reference)
    copied_to_tune = os.path.join(work_dir, '9ml', os.path.basename(args.to_tune_9ml))
    shutil.copy(args.to_tune_9ml, copied_to_tune)
    NineCellMetaClass(copied_reference, build_mode='build_only')
    NineCellMetaClass(copied_to_tune, build_mode='build_only')
    args.reference_9ml = copied_reference
    args.to_tune_9ml = copied_to_tune

if __name__ == '__main__':
    args = parser.parse_args()
    if args.plot:
        plot(args)
    else:
        run(args)<|MERGE_RESOLUTION|>--- conflicted
+++ resolved
@@ -87,14 +87,9 @@
         parameters = []
         for comp in bio_model.components.itervalues():
             if comp.type == 'ionic-current':
-<<<<<<< HEAD
                 gbar = float(comp.parameters['g'].value)
                 lbound = gbar / bound_range
                 ubound = gbar * bound_range
-=======
-                lbound = comp.value / bound_range
-                ubound = comp.value * bound_range
->>>>>>> 9899040c
                 parameters.append(Parameter('soma.{}.gbar'.format(comp.name), 'S/cm^2', lbound, ubound))
 #                  
 #         parameters = [Parameter('soma.KA.gbar', 'S/cm^2', 0.0008, 0.08),
