--- conflicted
+++ resolved
@@ -77,7 +77,6 @@
         remaining_evaluations = len(candidates)
         if self.evaluate_on_master:
             since_master_evaluation = 0
-<<<<<<< HEAD
         #try:
         while candidate_jobs:
             if self.num_processes == 1:   
@@ -86,7 +85,7 @@
                     evaluations[jobID] = self._evaluate_candidate(candidate)
                 except Exception as e:
                     print "87"
-                    raise EvaluationException(e, candidate)
+                    raise EvaluationException(candidate, e)
                 remaining_evaluations -= 1
             elif free_processes:
                 self.comm.send(candidate_jobs.pop(), dest=free_processes.pop(), 
@@ -102,7 +101,7 @@
                             evaluations[jobID] = self._evaluate_candidate(candidate)
                         except Exception as e:
                             print "103"
-                            raise EvaluationException(e, candidate)
+                            raise EvaluationException(candidate, e)
                         remaining_evaluations -= 1
                         since_master_evaluation = 0
             else:
@@ -118,47 +117,7 @@
         #except Exception as e:
         #    self._release_slaves()
         #    raise e
-
-=======
-        try:
-            while candidate_jobs:
-                if self.num_processes == 1:   
-                    jobID, candidate = candidate_jobs.pop()
-                    try:    
-                        evaluations[jobID] = self._evaluate_candidate(candidate)
-                    except Exception as e:
-                        raise EvaluationException(candidate, e)
-                    remaining_evaluations -= 1
-                elif free_processes:
-                    self.comm.send(candidate_jobs.pop(), dest=free_processes.pop(), 
-                                   tag=self.COMMAND_MSG)
-                    if self.evaluate_on_master:
-                        since_master_evaluation += 1
-                        if since_master_evaluation == self.num_processes - 1:
-                            jobID, candidate = candidate_jobs.pop()
-                            if self.mpi_verbose:
-                                print ("Evaluating jobID: {}, candidate: {} on process {}"
-                                       .format(jobID, candidate, self.rank))
-                            try:    
-                                evaluations[jobID] = self._evaluate_candidate(candidate)
-                            except Exception as e:
-                                raise EvaluationException(candidate, e)
-                            remaining_evaluations -= 1
-                            since_master_evaluation = 0
-                else:
-                    received = self.comm.recv(source=MPI.ANY_SOURCE, tag=self.DATA_MSG)
-                    try:
-                        processID, jobID, result = received
-                    except ValueError:
-                        raise EvaluationException(received[0])
-                    evaluations[jobID] = result
-                    free_processes.append(processID)
-                    remaining_evaluations -= 1
-        except Exception as e:
-            self._release_slaves()
-            raise e
->>>>>>> d39cef56
-        return evaluations
+       return evaluations
 
     def _listen_for_candidates_to_evaluate(self):
         """
@@ -175,15 +134,9 @@
             try:
                 evaluation = self._evaluate_candidate(candidate)
             except Exception as e:
-<<<<<<< HEAD
-                # Send the exception to the master node o it can release all slaves before exiting
-                self.comm.send(EvaluationException(e, candidate), dest=self.MASTER, tag=self.DATA_MSG)
-                break
-=======
                 # This will tell the master node to raise an Exception and release all slaves
                 self.comm.send((candidate,), dest=self.MASTER, tag=self.DATA_MSG)
                 raise e
->>>>>>> d39cef56
             self.comm.send((self.rank, jobID, evaluation), dest=self.MASTER, tag=self.DATA_MSG)
             command = self.comm.recv(source=self.MASTER, tag=self.COMMAND_MSG)
         if self.mpi_verbose:
