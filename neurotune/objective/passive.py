from __future__ import absolute_import
from abc import ABCMeta  # Metaclass for abstract base classes
import numpy
import quantities as pq
import neo
from .__init__ import Objective
from ..simulation import RecordingRequest, ExperimentalConditions

#step_source = StepCurrentSource([0, injected_current],
#                                [0.0, time_start])
#ExperimentalConditions(clamps=clamp)

class PassivePropertiesObjective(Objective):

    __metaclass__ = ABCMeta

<<<<<<< HEAD
    def __init__(self, inject_location=None, inject_amplitude=-2 * pq.nA,
                 time_start=250.0 * pq.ms, time_stop=500.0 * pq.ms):
        """
        `inject_location`  -- segment in which to inject the current into
                              if None it (should) default to the source_section
        `inject_amplitude` -- the strength of the current
        `time_start`       -- start of the recording (after transients have
                              decayed)
        `time_stop`        -- end of the recording
        """
        super(PassivePropertiesObjective, self).__init__(time_start, time_stop)
        # Save members
        self.inject_location = inject_location
        self.inject_amplitude = inject_amplitude
        step_times = [0.0, self.time_start, self.time_stop]
        step_amps = [0.0, self.inject_amplitude, self.inject_amplitude]
        step_source = neo.IrregularlySampledSignal(
                                               step_times, step_amps,
                                               units=inject_amplitude.units,
                                               time_units=self.time_stop.units)
        inject_dict = {self.inject_location: step_source}
        self.conditions = ExperimentalConditions(injected_currents=inject_dict)
=======
    def __init__(self, reference_trace, conditions,
                 record_variable=None, time_start=500.0 * pq.ms,
                 time_stop=2000.0 * pq.ms):
        super(PassivePropertiesObjective, self).__init__(time_start, time_stop)
        # Save reference trace(s) as a list, converting if a single trace or
        # loading from file if a valid filename
        if isinstance(reference_trace, str):
            f = neo.io.PickleIO(reference_trace)
            seg = f.read_segment()
            self.reference_trace = seg.analogsignals[0]
        elif isinstance(reference_trace, neo.AnalogSignal):
            self.reference_trace = reference_trace
        # Save members
        self.record_variable = record_variable
        self.injected_current = injected_current
        self.exp_conditions = conditions
>>>>>>> ab4e49d3

    def _get_recording_request(self, record_site=None):
        """
        Gets all recording requests required by the objective function
        """
        return RecordingRequest(record_variable=record_site + '.v',
                                time_start=self.time_start,
                                time_stop=self.time_stop,
                                conditions=self.conditions)

class SumOfSquaresObjective(PassivePropertiesObjective):
    
    def fitness(self, analysis):
        signal = analysis.get_signal()
        fitness = numpy.sum((self.reference_trace - signal) ** 2)
        return fitness

class RCCurveObjective(PassivePropertiesObjective):

    def __init__(self, reference, **kwargs):
        """
        `reference`        -- either an Analog signal or the location of a file
                              in Neo format containing a single AnalogSignal
        """
        super(RCCurveObjective, self).__init__(**kwargs)
        self._set_reference(reference)

    def get_recording_requests(self):
        return {None: self._get_recording_request(self.inject_location)}

    def fitness(self, analysis):
        signal = analysis.get_signal()
        return float(numpy.sum((self.reference - signal) ** 2) /
                     float(self.time_stop - self.time_start))


class SteadyStateVoltagesObjective(PassivePropertiesObjective):

    def __init__(self, references, record_sites, ref_inject_dists,
                 rec_inject_dists, time_stop=750.0 * pq.ms, coeff_order=6,
                 **kwargs):
        if len(references) != len(ref_inject_dists):
            raise Exception("Number of references ({}) should match number of "
                            "ref inject distances ({})"
                            .format(len(references),
                                                       len(ref_inject_dists)))
        super(SteadyStateVoltagesObjective, self).__init__(time_stop=time_stop,
                                                           **kwargs)
        self.record_sites = record_sites
        self.ref_inject_dists = ref_inject_dists
        self.rec_inject_dists = rec_inject_dists
        self.coeff_order = coeff_order
        if type(references) is numpy.ndarray:
            steady_state_v = references
        else:
            self._set_reference(references)
            # Get the steady-state voltages for each of the reference
            # recordings
            steady_state_v = [r[-1] for r in self.reference]
        # Get an interpolated spline relating steady-state voltage to distance
        # from the root segment
        self.ss_poly_fit = numpy.poly1d(numpy.polyfit(ref_inject_dists,
                                                      steady_state_v,
                                                      coeff_order))

    def get_recording_requests(self):
        return dict([(site, self._get_recording_request(site))
                     for site in self.record_sites])

    def fitness(self, analysis):
        ss_v = numpy.array([analysis.get_signal(s)[-1]
                            for s in self.record_sites])
        # Get the reference distance function interpolated to the recorded
        # distances
        ref_ss_v = self.ss_poly_fit(self.rec_inject_dists)
        return float(numpy.sum((ref_ss_v - ss_v) ** 2) /
                     len(self.rec_inject_dists))<|MERGE_RESOLUTION|>--- conflicted
+++ resolved
@@ -2,7 +2,7 @@
 from abc import ABCMeta  # Metaclass for abstract base classes
 import numpy
 import quantities as pq
-import neo
+import neo.io
 from .__init__ import Objective
 from ..simulation import RecordingRequest, ExperimentalConditions
 
@@ -10,34 +10,35 @@
 #                                [0.0, time_start])
 #ExperimentalConditions(clamps=clamp)
 
+
 class PassivePropertiesObjective(Objective):
 
     __metaclass__ = ABCMeta
 
-<<<<<<< HEAD
-    def __init__(self, inject_location=None, inject_amplitude=-2 * pq.nA,
-                 time_start=250.0 * pq.ms, time_stop=500.0 * pq.ms):
-        """
-        `inject_location`  -- segment in which to inject the current into
-                              if None it (should) default to the source_section
-        `inject_amplitude` -- the strength of the current
-        `time_start`       -- start of the recording (after transients have
-                              decayed)
-        `time_stop`        -- end of the recording
-        """
-        super(PassivePropertiesObjective, self).__init__(time_start, time_stop)
-        # Save members
-        self.inject_location = inject_location
-        self.inject_amplitude = inject_amplitude
-        step_times = [0.0, self.time_start, self.time_stop]
-        step_amps = [0.0, self.inject_amplitude, self.inject_amplitude]
-        step_source = neo.IrregularlySampledSignal(
-                                               step_times, step_amps,
-                                               units=inject_amplitude.units,
-                                               time_units=self.time_stop.units)
-        inject_dict = {self.inject_location: step_source}
-        self.conditions = ExperimentalConditions(injected_currents=inject_dict)
-=======
+# <<<<<<< HEAD
+#     def __init__(self, inject_location=None, inject_amplitude=-2 * pq.nA,
+#                  time_start=250.0 * pq.ms, time_stop=500.0 * pq.ms):
+#         """
+#         `inject_location`  -- segment in which to inject the current into
+#                               if None it (should) default to the source_section
+#         `inject_amplitude` -- the strength of the current
+#         `time_start`       -- start of the recording (after transients have
+#                               decayed)
+#         `time_stop`        -- end of the recording
+#         """
+#         super(PassivePropertiesObjective, self).__init__(time_start, time_stop)
+#         # Save members
+#         self.inject_location = inject_location
+#         self.inject_amplitude = inject_amplitude
+#         step_times = [0.0, self.time_start, self.time_stop]
+#         step_amps = [0.0, self.inject_amplitude, self.inject_amplitude]
+#         step_source = neo.IrregularlySampledSignal(
+#                                                step_times, step_amps,
+#                                                units=inject_amplitude.units,
+#                                                time_units=self.time_stop.units)
+#         inject_dict = {self.inject_location: step_source}
+#         self.conditions = ExperimentalConditions(injected_currents=inject_dict)
+# =======
     def __init__(self, reference_trace, conditions,
                  record_variable=None, time_start=500.0 * pq.ms,
                  time_stop=2000.0 * pq.ms):
@@ -52,9 +53,8 @@
             self.reference_trace = reference_trace
         # Save members
         self.record_variable = record_variable
-        self.injected_current = injected_current
         self.exp_conditions = conditions
->>>>>>> ab4e49d3
+# >>>>>>> ab4e49d311af1666120f13d0e851649e462fde37
 
     def _get_recording_request(self, record_site=None):
         """
@@ -65,12 +65,14 @@
                                 time_stop=self.time_stop,
                                 conditions=self.conditions)
 
+
 class SumOfSquaresObjective(PassivePropertiesObjective):
-    
+
     def fitness(self, analysis):
         signal = analysis.get_signal()
         fitness = numpy.sum((self.reference_trace - signal) ** 2)
         return fitness
+
 
 class RCCurveObjective(PassivePropertiesObjective):
 
